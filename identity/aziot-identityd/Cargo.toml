[package]
name = "aziot-identityd"
version = "0.1.0"
authors = ["Azure IoT Edge Devs"]
publish = false
description = """
The code used for Identity Service.
"""
edition = "2018"


[dependencies]
async-trait = "0.1"
chrono = "0.4"
futures-util = "0.3"
http = "0.2"
<<<<<<< HEAD
hyper = "0.14"
=======
hyper = "0.13"
futures = "0.3"
>>>>>>> 0b6052ed
lazy_static = "1"
libc = "0.2"
log = "0.4"
notify = "4"
openssl = "0.10"
percent-encoding = "2"
regex = "1"
serde = "1"
serde_json = "1.0"
toml = "0.5"
tokio = { version = "1.0", features = ["macros", "sync", "rt"] }
url = "2"

aziot-cert-client-async = { path = "../../cert/aziot-cert-client-async" }
aziot-cert-common-http = { path = "../../cert/aziot-cert-common-http" }
aziot-dps-client-async = { path = "../aziot-dps-client-async" }
aziot-hub-client-async = { path = "../aziot-hub-client-async" }
aziot-identity-common = { path = "../aziot-identity-common" }
aziot-identity-common-http = { path = "../aziot-identity-common-http" }
aziot-identityd-config = { path = "../aziot-identityd-config" }
aziot-key-client = { path = "../../key/aziot-key-client" }
aziot-key-client-async = { path = "../../key/aziot-key-client-async" }
aziot-key-common = { path = "../../key/aziot-key-common" }
aziot-key-common-http = { path = "../../key/aziot-key-common-http" }
aziot-key-openssl-engine = { path = "../../key/aziot-key-openssl-engine" }
aziot-tpm-client-async = { path = "../../tpm/aziot-tpm-client-async" }
aziot-tpm-common-http = { path = "../../tpm/aziot-tpm-common-http" }
config-common = { path = "../../config-common" }
http-common = { path = "../../http-common" }
openssl2 = { path = "../../openssl2" }


<<<<<<< HEAD
[dev-dependencies]
tokio = { version = "1.0", features = ["macros"] }
=======
[dev-dependencies]
>>>>>>> 0b6052ed
<|MERGE_RESOLUTION|>--- conflicted
+++ resolved
@@ -14,12 +14,7 @@
 chrono = "0.4"
 futures-util = "0.3"
 http = "0.2"
-<<<<<<< HEAD
 hyper = "0.14"
-=======
-hyper = "0.13"
-futures = "0.3"
->>>>>>> 0b6052ed
 lazy_static = "1"
 libc = "0.2"
 log = "0.4"
@@ -52,9 +47,4 @@
 openssl2 = { path = "../../openssl2" }
 
 
-<<<<<<< HEAD
-[dev-dependencies]
-tokio = { version = "1.0", features = ["macros"] }
-=======
-[dev-dependencies]
->>>>>>> 0b6052ed
+[dev-dependencies]