[package]
name = "aziotd"
version = "0.1.0"
authors = ["Azure IoT Edge Devs"]
edition = "2018"


[dependencies]
backtrace = "0.3"
env_logger = "0.8"
hyper = "0.14"
log = "0.4"
serde = "1"
<<<<<<< HEAD
tokio = { version = "1.0", features = ["macros", "rt-multi-thread"] }
toml = "0.5"
=======
tokio = { version = "1.0", features = ["macros", "sync", "rt"] }
>>>>>>> 0b6052ed

aziot-certd = { path = "../cert/aziot-certd" }
aziot-identityd = { path = "../identity/aziot-identityd" }
aziot-keyd = { path = "../key/aziot-keyd" }
aziot-tpmd = { path = "../tpm/aziot-tpmd" }
config-common = { path = "../config-common" }
http-common = { path = "../http-common", features = ["tokio02"] }<|MERGE_RESOLUTION|>--- conflicted
+++ resolved
@@ -11,12 +11,8 @@
 hyper = "0.14"
 log = "0.4"
 serde = "1"
-<<<<<<< HEAD
-tokio = { version = "1.0", features = ["macros", "rt-multi-thread"] }
+tokio = { version = "1.0", features = ["macros", "sync", "rt-multi-thread"] }
 toml = "0.5"
-=======
-tokio = { version = "1.0", features = ["macros", "sync", "rt"] }
->>>>>>> 0b6052ed
 
 aziot-certd = { path = "../cert/aziot-certd" }
 aziot-identityd = { path = "../identity/aziot-identityd" }
